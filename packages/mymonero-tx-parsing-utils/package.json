{
  "name": "@mymonero/mymonero-tx-parsing-utils",
  "version": "2.1.6",
  "description": "",
  "main": "index.js",
  "scripts": {
    "test": "echo \"Error: no test specified\" && exit 1"
  },
  "author": "MyMonero <info@mymonero,com>",
  "repository": {
    "type": "git",
    "url": "git+https://github.com/mymonero/mymonero-utils.git"
  },
  "license": "BSD-3-Clause",
  "publishConfig": {
    "access": "public"
  },
  "dependencies": {
<<<<<<< HEAD
    "@mymonero/mymonero-bigint": "^2.1.5",
    "@mymonero/mymonero-keyimage-cache": "^2.1.5",
    "@mymonero/mymonero-monero-config": "^2.1.5",
    "@mymonero/mymonero-money-format": "^2.1.5",
    "moment": "^2.29.2"
=======
    "@mymonero/mymonero-bigint": "^2.1.6",
    "@mymonero/mymonero-keyimage-cache": "^2.1.6",
    "@mymonero/mymonero-monero-config": "^2.1.6",
    "@mymonero/mymonero-money-format": "^2.1.6",
    "moment": "^2.29.1"
>>>>>>> 469b75ea
  },
  "gitHead": "9a48af4405c496f12db1b01dcc0eeccefcc3d5fc"
}<|MERGE_RESOLUTION|>--- conflicted
+++ resolved
@@ -16,19 +16,16 @@
     "access": "public"
   },
   "dependencies": {
-<<<<<<< HEAD
     "@mymonero/mymonero-bigint": "^2.1.5",
     "@mymonero/mymonero-keyimage-cache": "^2.1.5",
     "@mymonero/mymonero-monero-config": "^2.1.5",
     "@mymonero/mymonero-money-format": "^2.1.5",
     "moment": "^2.29.2"
-=======
     "@mymonero/mymonero-bigint": "^2.1.6",
     "@mymonero/mymonero-keyimage-cache": "^2.1.6",
     "@mymonero/mymonero-monero-config": "^2.1.6",
     "@mymonero/mymonero-money-format": "^2.1.6",
     "moment": "^2.29.1"
->>>>>>> 469b75ea
   },
   "gitHead": "9a48af4405c496f12db1b01dcc0eeccefcc3d5fc"
 }